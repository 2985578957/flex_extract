###############################################################################
#
# Makefile for flex_extract, Fortran code to calculate etadot
# Makefile created using by mkmf 19.3.0
#
# Copyright: Leopold Haimberger, Petra Seibert
# SPDX-License-Identifier: GPL-2.0 
# 
# Version for a machine with eccodes and emoslib installed on standard paths
# with optimisation
#
###############################################################################


EXE      =  calc_etadot

<<<<<<< HEAD
#GRIB_API_LIB=  -Bstatic -lgrib_api_f90 -lgrib_api -Bdynamic -lm -ljasper
ECCODES_LIB= -L/usr/local/lib -leccodes_f90 -leccodes -lm
=======
GRIB_API_LIB=  -Bstatic -leccodes_f90 -leccodes -Bdynamic -lm -ljasper
>>>>>>> 4d68c4a1
EMOSLIB=-lemosR64
LIB =  $(ECCODES_LIB) $(EMOSLIB)

<<<<<<< HEAD
ECCODES_INCLUDE_DIR=/usr/local/include
=======
ECCODES_INCLUDE_DIR=/usr/lib/x86_64-linux-gnu/fortran/gfortran-mod-15
>>>>>>> 4d68c4a1
INC = -I. -I$(ECCODES_INCLUDE_DIR)

FC = gfortran 
OPT = -O3 -march=native
FFLAGS =   $(OPT) $(LIB) $(INC) -fdefault-real-8 -fopenmp -fconvert=big-endian 
LDFLAGS =  $(OPT) $(LIB) -fopenmp
SRC = ./rwgrib2.f90 ./calc_etadot.f90 ./ftrafo.f90 ./grphreal.f90 ./posnam.f90 ./phgrreal.f90
OBJ = rwgrib2.o calc_etadot.o ftrafo.o grphreal.o posnam.o phgrreal.o
MOD = ftrafo.mod  grtoph.mod	phtogr.mod  rwgrib2.mod

.DEFAULT:
	-echo $@ does not exist.

all: ${EXE}
ftrafo.o: ./ftrafo.f90 phgrreal.o
	$(FC)  $(FFLAGS)  -c	./ftrafo.f90
grphreal.o: ./grphreal.f90 phgrreal.o
	$(FC)  $(FFLAGS)  -c	./grphreal.f90
phgrreal.o: ./phgrreal.f90
	$(FC)  $(FFLAGS)  -c	./phgrreal.f90
posnam.o: ./posnam.f90
	$(FC)  $(FFLAGS)  -c	./posnam.f90
calc_etadot.o: ./calc_etadot.f90 phgrreal.o grphreal.o ftrafo.o rwgrib2.o
	$(FC)  $(FFLAGS)  -c	./calc_etadot.f90
rwgrib2.o: ./rwgrib2.f90
	$(FC)  $(FFLAGS)  -c	./rwgrib2.f90

clean: 
	-rm -f $(OBJ) ${EXE} $(MOD) calc_etadot

${EXE}: $(OBJ)
	$(FC) $(OBJ) -o ${EXE}  $(LDFLAGS)
	ln -sf ${EXE} calc_etadot<|MERGE_RESOLUTION|>--- conflicted
+++ resolved
@@ -12,22 +12,13 @@
 ###############################################################################
 
 
-EXE      =  calc_etadot
+EXE      =  calc_etadot_fast.out
 
-<<<<<<< HEAD
-#GRIB_API_LIB=  -Bstatic -lgrib_api_f90 -lgrib_api -Bdynamic -lm -ljasper
-ECCODES_LIB= -L/usr/local/lib -leccodes_f90 -leccodes -lm
-=======
-GRIB_API_LIB=  -Bstatic -leccodes_f90 -leccodes -Bdynamic -lm -ljasper
->>>>>>> 4d68c4a1
+ECCODES_LIB =  -Bstatic -leccodes_f90 -leccodes -Bdynamic -lm -ljasper
 EMOSLIB=-lemosR64
 LIB =  $(ECCODES_LIB) $(EMOSLIB)
 
-<<<<<<< HEAD
-ECCODES_INCLUDE_DIR=/usr/local/include
-=======
 ECCODES_INCLUDE_DIR=/usr/lib/x86_64-linux-gnu/fortran/gfortran-mod-15
->>>>>>> 4d68c4a1
 INC = -I. -I$(ECCODES_INCLUDE_DIR)
 
 FC = gfortran 
